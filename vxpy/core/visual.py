"""Core visual module
"""
from __future__ import annotations
from abc import ABC, abstractmethod
import inspect
from numbers import Number
import sys

import numpy as np
from numpy.typing import DTypeLike
from typing import List, Tuple, Any, Union, Callable, Dict
from vispy import app
from vispy import gloo
from vispy.gloo import gl
from vispy.util import transforms

from vxpy import calib
from vxpy.definitions import *
from vxpy.core import logger
from vxpy.core import protocol
import vxpy.core.event as vxevent
import vxpy.core.transform as vxtransforms

log = logger.getLogger(__name__)


def set_vispy_env():
    if sys.platform == 'win32':
        # app.use_app('PySide6')
        app.use_app('glfw')
        gloo.gl.use_gl('gl2')

    elif sys.platform == 'linux':
        app.use_app('glfw')
        gloo.gl.use_gl('gl2')


################################
# Abstract visual class

class AbstractVisual(ABC):

    available_transforms: Dict[str, vxtransforms.BaseTransform] = {}
    transform: vxtransforms.BaseTransform = None

    description: str = ''

    def __init__(self, canvas=None, _protocol=None, _transform=None):
        if canvas is None:
            canvas = gloo.context.FakeCanvas()
        self.canvas: app.Canvas = canvas
<<<<<<< HEAD
        self.parameters: Dict[str, Any] = dict()
        self.custom_programs: Dict[str, gloo.Program] = dict()
        self.data_appendix: Dict[str, Any] = dict()
        self.transform_uniforms = dict()
=======

>>>>>>> 14f8e355
        if _protocol is None:
            _protocol = protocol.BaseProtocol()
        self.protocol: protocol.BaseProtocol = _protocol

        if _transform is None:
            _transform = vxtransforms.BaseTransform()
        self.transform = _transform

        self.parameters: Dict[str, Any] = {}
        self.custom_programs: Dict[str, gloo.Program] = {}
        self.data_appendix: Dict[str, Any] = {}

        # Get all visual parameters
        self.static_parameters: List[Parameter] = []
        self.variable_parameters: List[Parameter] = []
        self.trigger_functions: List[Callable] = []
        self._collect_parameters()

        self.is_active = True

        gloo.set_state(depth_test=True)

    def __setattr__(self, key, value):
        # Catch programs being set and add them to dictionary (if they are not protected, i.e. default, programs)
        if not(hasattr(self, key)) and isinstance(value, gloo.Program) and not(key.startswith('_')):
            self.__dict__[key] = value
            self.__dict__['custom_programs'][key] = value
        else:
            self.__dict__[key] = value

    def get_programs(self) -> Dict[str, gloo.Program]:
        return self.custom_programs

    def _collect_parameters(self):
        """Function goes through all attributes within visual and collects anything derived from Parameter"""

        # Iterate through instance attributes
        for name in dir(self):

            param = getattr(self, name)

            # Skip anything that is not a parameter
            if not isinstance(param, Parameter):
                continue

            # Add to static or variable list
            if param.static:
                self.static_parameters.append(param)
            else:
                self.variable_parameters.append(param)

    def _add_data_appendix(self, name, data):
        """Deprecated thanks to static parameters?"""
        self.data_appendix[name] = data

    @classmethod
    def load_shader(cls, filepath: str):
        if filepath.startswith('./'):
            # Use path relative to visual
            pyfileloc = inspect.getfile(cls)
            path = os.sep.join([*pyfileloc.split(os.sep)[:-1], filepath[2:]])
        else:
            # Use absolute path to global shader folder
            path = os.path.join(PATH_SHADERS, filepath)

        with open(path, 'r') as f:
            code = f.read()

        return code

    def load_vertex_shader(self, filepath: str):
        return self.parse_vertex_shader(self.load_shader(filepath))

    def parse_vertex_shader(self, vert: str):
        return self.transform.parse_vertex_shader(vert)

    def trigger(self, trigger_fun: Union[Callable, str]):
        name = trigger_fun.__name__ if callable(trigger_fun) else trigger_fun
        getattr(self, name)()

    def start(self):
        for attr in self.__dict__.values():
            if issubclass(type(attr), vxevent.Trigger):
                attr.set_active(True)
        self.is_active = True

    def end(self):
        for attr in self.__dict__.values():
            if issubclass(type(attr), vxevent.Trigger):
                attr.set_active(False)
        self.is_active = False

    def update(self, params: dict, _update_verbosely=True):
        """Update parameters of the visual

        Is called by default to update stimulus parameters.
        May be reimplemented in subclass.
        """

        if not(bool(params)):
            return

        msg_params = []
        for key, value in params.items():
            if hasattr(value, '__iter__'):
                if isinstance(value, np.ndarray):
                    msg_val = f'Array{value.shape}'
                elif isinstance(value, list):
                    msg_val = f'List({len(value)})'
                elif isinstance(value, tuple):
                    msg_val = f'Tuple({len(value)})'
                else:
                    msg_val = value
            else:
                msg_val = value

            msg_params.append(f'{key}: {msg_val}')

        msg = f'Update parameters for visual {self.__class__.__name__}: {", ".join(msg_params)}'

        if _update_verbosely:
            # (optional) Logging
            log.info(msg)
        else:
            log.debug(msg)

        for key, value in params.items():
            getattr(self, str(key)).data = value

    def apply_transform(self, *args, **kwargs):
        """DEPRECATED. This method has been moved to core transform module.

        It only exists for backwards compatibility here.
        Where neccessary, it can still be called directly via self.transform.apply_transform"""
        pass

    @abstractmethod
    def initialize(self, **kwargs):
        """Method to initialize and reset all parameters."""

    @abstractmethod
    def render(self, dt):
        """Method to be implemented in final visual."""


class SphericalVisual(AbstractVisual, ABC):

    available_transforms = [vxtransforms.PerspectiveTransform,
                            vxtransforms.Spherical4ChannelProjectionTransform,
                            vxtransforms.Spherical4ScreenCylindricalTransform]

    def __init__(self, *args, **kwargs):
        AbstractVisual.__init__(self, *args, **kwargs)


class PlanarVisual(AbstractVisual, ABC):

    available_transforms = [vxtransforms.PlanarTransform]

    def __init__(self, *args, **kwargs):
        AbstractVisual.__init__(self, *args, **kwargs)


class PlainVisual(AbstractVisual, ABC):

    def __init__(self, *args, **kwargs):
        AbstractVisual.__init__(self, *args, **kwargs)

    def draw(self, dt):
        self.render(dt)


# Special visuals

class KeepLast(PlainVisual):

    def __init__(self, *args, **kwargs):
        PlainVisual.__init__(self, *args, **kwargs)

    def initialize(self, *args, **kwargs):
        pass

    def render(self, frame_time):
        pass


class Parameter:
    dtype: DTypeLike = None
    limits: Tuple[Number, Number] = None
    default: Any = None
    step_size: Number = None

    def __init__(self, name: str,
                 shape: Tuple[int, ...] = None,
                 static: bool = False,
                 value_map: Union[dict, Callable] = None,
                 internal: bool = False,
                 default: Any = None,
                 limits: Tuple[Number, Number] = None,
                 step_size: Number = None):

        self._name: str = name
        self._programs: List[gloo.Program] = []
        self._downstream_link: List[Parameter] = []

        self._shape = shape
        if shape is not None:
            self._data: np.ndarray = np.zeros(shape, dtype=self.dtype)
        else:
            self._data = None

        self._static = static

        if value_map is None:
            value_map = {}
        self.value_map = value_map

        self.internal = internal
        self.default = default
        self.limits = limits
        self.step_size = step_size

    def __repr__(self):
        return self.name

    def __add__(self, other):
        self.data = self.data + other

    @property
    def shape(self):
        return self._shape

    @property
    def static(self):
        return self._static

    @property
    def name(self):
        return self._name

    @name.setter
    def name(self, value):
        pass

    def _set_start_data(self, data):
        if self._data is None:
            self._shape = data.shape if hasattr(data, 'shape') else (1,)
            self._data = np.array(data, dtype=self.dtype)

    @property
    def data(self):
        return self._data[:]

    @data.setter
    def data(self, data):
        self._set_start_data(data)

        # If value_map is a callable, use it to transform data
        if callable(self.value_map):
            data = self.value_map(data)

        # If a value_map is a dictionary and contains "data" as key, use the mapped value from dictionary
        else:
            if bool(self.value_map) and data.__hash__ is not None:
                value = self.value_map.get(data)

                # Set data to value
                if value is not None:
                    data = value

                # If the mapped value is a callable, call it and use return value instead
                if callable(data):
                    data = data()

        self._data[:] = data
        self.update()

    def connect(self, program: gloo.Program):
        if program not in self._programs:
            self._programs.append(program)
            self.update()

    def remove_downstream_links(self):
        self._downstream_link = []

    def add_downstream_link(self, parameter: Parameter):
        if parameter not in self._downstream_link:
            self._downstream_link.append(parameter)

    def update(self):
        for program in self._programs:
            if self.name in program:
                program[self.name] = self.data
                # try:
                #     print(self.name, self.data)
                #     program[self.name][:] = self.data
                # except:
                #     program[self.name] = self.data

        for parameter in self._downstream_link:
            parameter.upstream_updated()

    def upstream_updated(self):
        pass


# Bool types

class BoolParameter(Parameter):
    dtype = bool

    def __init__(self, *args, **kwargs):
        Parameter.__init__(self, *args, shape=(1,), **kwargs)


class BoolVec2Parameter(Parameter):
    dtype = bool

    def __init__(self, *args, **kwargs):
        Parameter.__init__(self, *args, shape=(2,), **kwargs)


class BoolVec3Parameter(Parameter):
    dtype = bool

    def __init__(self, *args, **kwargs):
        Parameter.__init__(self, *args, shape=(3,), **kwargs)


class BoolVec4Parameter(Parameter):
    dtype = bool

    def __init__(self, *args, **kwargs):
        Parameter.__init__(self, *args, shape=(4,), **kwargs)


# Int types

class IntParameter(Parameter):
    dtype = np.int32

    def __init__(self, *args, **kwargs):
        Parameter.__init__(self, *args, shape=(1,), **kwargs)


class IntVec2Parameter(Parameter):
    dtype = np.int32

    def __init__(self, *args, **kwargs):
        Parameter.__init__(self, *args, shape=(2,), **kwargs)


class IntVec3Parameter(Parameter):
    dtype = np.int32

    def __init__(self, *args, **kwargs):
        Parameter.__init__(self, *args, shape=(3,), **kwargs)


class IntVec4Parameter(Parameter):
    dtype = np.int32

    def __init__(self, *args, **kwargs):
        Parameter.__init__(self, *args, shape=(4,), **kwargs)


# UInt types

class UIntParameter(Parameter):
    dtype = np.uint32

    def __init__(self, *args, **kwargs):
        Parameter.__init__(self, *args, shape=(1,), **kwargs)


class UIntVec2Parameter(Parameter):
    dtype = np.uint32

    def __init__(self, *args, **kwargs):
        Parameter.__init__(self, *args, shape=(2,), **kwargs)


class UIntVec3Parameter(Parameter):
    dtype = np.uint32

    def __init__(self, *args, **kwargs):
        Parameter.__init__(self, *args, shape=(3,), **kwargs)


class UIntVec4Parameter(Parameter):
    dtype = np.uint32

    def __init__(self, *args, **kwargs):
        Parameter.__init__(self, *args, shape=(4,), **kwargs)


# Float types

class FloatParameter(Parameter):
    dtype = np.float32

    def __init__(self, *args, **kwargs):
        Parameter.__init__(self, *args, shape=(1,), **kwargs)


class Vec2Parameter(Parameter):
    dtype = np.float32

    def __init__(self, *args, **kwargs):
        Parameter.__init__(self, *args, shape=(2,), **kwargs)


class Vec3Parameter(Parameter):
    dtype = np.float32

    def __init__(self, *args, **kwargs):
        Parameter.__init__(self, *args, shape=(3,), **kwargs)


class Vec4Parameter(Parameter):
    dtype = np.float32

    def __init__(self, *args, **kwargs):
        Parameter.__init__(self, *args, shape=(4,), **kwargs)


# Double types

class DoubleParameter(Parameter):
    dtype = np.float64

    def __init__(self, *args, **kwargs):
        Parameter.__init__(self, *args, **kwargs)


class DoubleVec2Parameter(Parameter):
    dtype = np.float64

    def __init__(self, *args, **kwargs):
        Parameter.__init__(self, *args, shape=(2,), **kwargs)


class DoubleVec3Parameter(Parameter):
    dtype = np.float64

    def __init__(self, *args, **kwargs):
        Parameter.__init__(self, *args, shape=(3,), **kwargs)


class DoubleVec4Parameter(Parameter):
    dtype = np.float64

    def __init__(self, *args, **kwargs):
        Parameter.__init__(self, *args, shape=(4,), **kwargs)


# Matrix types

class MatNxMParameter(Parameter):
    """Requires shape = (N, M) keyword argument."""

    dtype = np.float32

    def __init__(self, *args, **kwargs):
        Parameter.__init__(self, *args, **kwargs)


class Mat2Parameter(Parameter):
    dtype = np.float32

    def __init__(self, *args, **kwargs):
        Parameter.__init__(self, *args, shape=(2, 2), **kwargs)


class Mat3Parameter(Parameter):
    dtype = np.float32

    def __init__(self, *args, **kwargs):
        Parameter.__init__(self, *args, shape=(3, 3), **kwargs)


class Mat4Parameter(Parameter):
    dtype = np.float32

    def __init__(self, *args, **kwargs):
        Parameter.__init__(self, *args, shape=(4, 4), **kwargs)


# Textures

class Texture(Parameter):
    def __init__(self, *args, **kwargs):
        Parameter.__init__(self, *args, **kwargs)


class Texture1D(Texture):
    dtype = np.float32

    def __init__(self, *args, **kwargs):
        Texture.__init__(self, *args, **kwargs)


class TextureInt1D(Texture):
    dtype = np.int32

    def __init__(self, *args, **kwargs):
        Texture.__init__(self, *args, **kwargs)


class TextureUInt1D(Texture):
    dtype = np.uint8

    def __init__(self, *args, **kwargs):
        Texture.__init__(self, *args, **kwargs)


class Texture2D(Texture):
    dtype = np.float32

    def __init__(self, *args, **kwargs):
        Texture.__init__(self, *args, **kwargs)

    # def _set_start_data(self, data):
    #     self._data = gloo.Texture2D(np.ascontiguousarray(data, dtype=self.dtype))


class TextureInt2D(Texture):
    dtype = np.int16

    def __init__(self, *args, **kwargs):
        Texture.__init__(self, *args, **kwargs)


class TextureUInt2D(Texture):
    dtype = np.uint8

    def __init__(self, *args, **kwargs):
        Texture.__init__(self, *args, **kwargs)


class Attribute(Parameter):
    dtype = np.float32

    def __init__(self, *args, **kwargs):
        Parameter.__init__(self, *args, **kwargs)
        self._buffer_data_contents = None

    def _set_start_data(self, data):
        if self._data is None or self._shape != data.shape:
            self._shape = data.shape
            self._data = gloo.VertexBuffer(np.ascontiguousarray(data, dtype=self.dtype))


class BoolAttribute(Parameter):
    dtype = bool

    def __init__(self, *args, **kwargs):
        Parameter.__init__(self, *args, **kwargs)


# Complete list of all visual bases
visual_bases = (AbstractVisual, PlanarVisual, SphericalVisual, PlainVisual, )<|MERGE_RESOLUTION|>--- conflicted
+++ resolved
@@ -49,14 +49,7 @@
         if canvas is None:
             canvas = gloo.context.FakeCanvas()
         self.canvas: app.Canvas = canvas
-<<<<<<< HEAD
-        self.parameters: Dict[str, Any] = dict()
-        self.custom_programs: Dict[str, gloo.Program] = dict()
-        self.data_appendix: Dict[str, Any] = dict()
-        self.transform_uniforms = dict()
-=======
-
->>>>>>> 14f8e355
+
         if _protocol is None:
             _protocol = protocol.BaseProtocol()
         self.protocol: protocol.BaseProtocol = _protocol
